# Legal Aid Agency - Manage Your Civil Cases (MCC)
## This repository is built on the MoJ Express Frontend Skeleton
[![Standards Icon]][Standards Link]

![govuk-frontend 5.8.0](https://img.shields.io/badge/govuk--frontend%20version-5.8.0-005EA5?logo=gov.uk&style=flat)

Express.js is a fast, unopinionated, minimalist web framework for Node.js.

## Contents
- [Legal Aid Agency - Manage Your Civil Cases (MCC)](#legal-aid-agency---manage-your-civil-cases-mcc)
  - [This repository is built on the MoJ Express Frontend Skeleton](#this-repository-is-built-on-the-moj-express-frontend-skeleton)
  - [Contents](#contents)
  - [Prerequisites](#prerequisites)
  - [Getting started](#getting-started)
    - [Set local environment variables](#set-local-environment-variables)
    - [Align to the Node Version specified for this project](#align-to-the-node-version-specified-for-this-project)
    - [Install dependencies and run application for development](#install-dependencies-and-run-application-for-development)
    - [Install dependencies and run application for production](#install-dependencies-and-run-application-for-production)
      - [Node Version Manager](#node-version-manager)
  - [Routing](#routing)
  - [Testing](#testing)
<<<<<<< HEAD
    - [Unit/Integration Testing example frameworks](#unitintegration-testing-example-frameworks)
    - [E2E Testing with Playwright](#e2e-testing-with-playwright)
      - [Running Tests Locally](#running-tests-locally)
      - [Configuration](#configuration)
      - [CI/CD Integration](#cicd-integration)
      - [Debugging Failed Tests](#debugging-failed-tests)
=======
    - [Unit/Integration Testing frameworks](#unitintegration-testing-frameworks)
    - [E2E Testing example frameworks](#e2e-testing-example-frameworks)
>>>>>>> 958f5a91
  - [Features](#features)
    - [Asset management](#asset-management)
    - [Cache busting](#cache-busting)
    - [Form validation](#form-validation)
    - [CSRF protection](#csrf-protection)
    - [Content Security Policy (CSP)](#content-security-policy-csp)
    - [Response compression](#response-compression)
    - [Rate limiting](#rate-limiting)
    - [Linter](#linter)
    - [Linter for staged commits](#linter-for-staged-commits)
    - [TypeScript](#typescript)
    - [Axios](#axios)
    - [SQLite database](#sqlite-database)
    - [Nunjucks templating](#nunjucks-templating)
    - [Project structure and source directory](#project-structure-and-source-directory)
    - [Import paths and path aliases](#import-paths-and-path-aliases)
    - [Running and debugging](#running-and-debugging)
    - [Type definitions](#type-definitions)
  - [Licence](#licence)

## Prerequisites
- node stable version [22.13.1]
- TypeScript 5.8.3

## Getting started

### Set local environment variables

Create your local config file `.env` from the template file:

```shell
cp .env.example .env
```

### Align to the Node Version specified for this project

If using Node Version Manager (nvm), use the following command to switch to the correct version:
```shell
nvm use
nvm install
```

### Install dependencies and run application for development
```shell
npm install
npm run build
npm run dev
```
Then, load http://localhost:3000/ in your browser to access the app.

### Install dependencies and run application for production
```shell
npm install
npm run build
npm run start
```

#### Node Version Manager

You may have to tell your local machine to use the latest version of node already installed on your device, before installing and running the application. Use the following command.

```shell
nvm install node
```

## Routing
This template uses the built-in Express JS routing. 

A route is a section of Express code that associates an HTTP verb (`GET`, `POST`, `PUT`, `DELETE`, etc.), with a URL path/pattern, and a function that is called to handle that pattern.

[You can find further documentation here](https://expressjs.com/en/guide/routing.html).

## Testing
There are many frameworks to test your Express.js application (a few of these frameworks will be signposted below), but you will want to split out your test suite to cover:

- Unit Tests - test individual code components to ensure each function operates as intended.
- Integration Tests - assess the coherence of the entire application, ensuring smooth interactions between various parts.
- End-to-end (E2E) Tests - assess the entire software system, from the user interface to the database.

### Unit/Integration Testing frameworks
- We use [Mocha](https://mochajs.org/) as our unit testing framework. It is a widely-used JavaScript testing framework that works well with TypeScript projects and integrates with CI pipelines.
- We also use [chai](https://www.chaijs.com/) to help with our test assertions, in mocha.
- Tests run from the `tests/` directory

**To set-up locally**
- Install all the dependencies:
```shell
npm install
```

- run unit test's:
```shell
npm run test:unit
```

### E2E Testing with Playwright
This project uses [Playwright](https://playwright.dev/) for end-to-end testing. Playwright provides reliable end-to-end testing for modern web apps.

#### Running Tests Locally

To run the E2E tests locally:

```shell
# Run all tests
npm run e2e

# Run specific test file
npx playwright test tests/e2e/specific-test.spec.ts

# Run in UI mode with Playwright Test Explorer
npx playwright test --ui
```

#### Configuration

The project uses Chromium for testing to ensure consistency with our production environment. The configuration can be found in `playwright.config.ts`.

Key configuration points:
- Tests are located in `tests/e2e/` directory
- Only Chromium browser is used for testing
- Test retries are enabled in CI environments (2 retries)
- Traces are automatically captured on test failures for debugging

#### CI/CD Integration

The tests are automatically run in our GitHub Actions workflow (`.github/workflows/playwright.yml`) during pull requests and deployments to UAT.

- The workflow installs only the Chromium browser to optimize CI runtime
- Traces are captured for all test runs in CI for easier debugging
- Test artifacts (traces, videos) are preserved for 14 days in GitHub Actions

#### Debugging Failed Tests

When tests fail in CI:
1. Check the error message in the GitHub Actions log
2. Download the trace artifacts (named `playwright-traces.zip`) from GitHub Actions
3. Extract the downloaded ZIP file - inside you'll find folders organized by test name
4. Locate the `trace.zip` file within the specific test folder you want to debug
5. Open traces using one of the following methods:

   **With local Trace Viewer:**
   ```shell
   npx playwright show-trace path/to/extracted/test-folder/trace.zip
   ```

   **With online Trace Viewer:**
   Upload the trace.zip file to https://trace.playwright.dev/ - this allows sharing traces with team members without requiring local Playwright installation

This provides a timeline view of the test execution with screenshots, DOM snapshots, and network requests to help diagnose issues.

## Features
  - [Asset management](#asset-management)
  - [Cache busting](#cache-busting)
  - [Form validation](#form-validation)
  - [CSRF protection](#csrf-protection)
  - [Content Security Policy (CSP)](#content-security-policy-csp)
  - [Response compression](#response-compression)
  - [Rate limiting](#rate-limiting)
  - [TypeScript](#typescript)
  - [Linter](#linter)
  - [Linter for staged commits](#linter-for-staged-commits)
  - [Axios](#axios)
  - [SQLite database](#sqlite-database)
  - [Nunjucks templating](#nunjucks-templating)

### Asset management
This project uses [ESBuild](https://esbuild.github.io/) for asset bundling and management, providing fast builds and efficient handling of JavaScript, TypeScript, and SCSS files.

### Cache busting
Caching allows Express.js applications to store and serve frequently requested data efficiently, reducing the strain on servers and minimizing latency. This template improves caching through:
- intelligent browser caching, when using the template for development of an application
- employing a package management tool, to improve the caching process of installing, upgrading, configuring, and removing software from your application

### Form validation
This template app contains a basic demo for form validation, when running this app locally. You can find further information on the validation used, by searching in the [Express documentation](https://www.npmjs.com/package/express-validator)


### CSRF protection
The template uses the [csrf-sync](https://www.npmjs.com/package/csrf-sync/v/1.0.2) middleware, to help keep your app secure.

### Content Security Policy (CSP)
This app uses [helmet.js](https://helmetjs.github.io/) to help secure this Express.js template app by setting HTTP response headers, which includes your CSP. 

### Response compression
The app uses a Node.js compression middleware called [compression](https://www.npmjs.com/package/compression). The middleware will attempt to compress response bodies for all request that traverse through the middleware, based on the given options.


### Rate limiting
This template uses a basic rate-limiting middleware for Express.js, called `express-rate-limit`. It is used to limit repeated requests to public APIs and/or endpoints such as password reset. 

For further information please [visit the documentation here](https://www.npmjs.com/package/express-rate-limit?activeTab=readme).

### Linter
ESLint is a static code analysis tool for identifying and fixing problems in JavaScript and TypeScript code. It helps maintain code quality and consistency across a project by enforcing a set of coding standards and best practices. ESLint can catch syntax errors, stylistic issues, and potential bugs before they become actual problems.

The project has TypeScript support through the `@typescript-eslint/eslint-plugin` and `@typescript-eslint/parser` packages installed as dev dependencies.

To run ESLint:

```shell
npm run lint
```

This will run ESLint on all TypeScript files in your project, ignoring the node_modules and public directories.

### Linter for staged commits
We use [husky](https://github.com/typicode/husky) & [lint-staged](https://github.com/lint-staged/lint-staged) to run ESLint on all our staged git commits. This ensures that TypeScript files are linted before they're committed to the repository.

- `husky` - helps us with our Git hooks
- `lint-staged` - helps us run a linter on our staged commits (configured in package.json to target both .js and .ts files)


**To set-up locally**
- Install all the dependencies:
```shell
npm install
```

- Initialise `husky`:
```shell
npx husky install
```

- To help debug, run the command when you have a staged commit:
```shell
npx lint-staged --debug
```

### TypeScript
This project uses TypeScript to provide static type checking, improving code quality and developer experience. TypeScript helps catch errors during development rather than at runtime and provides better IDE support through enhanced autocompletion and navigation.

The TypeScript configuration is defined in `tsconfig.json` with the following key settings:
- Target: ES2022
- Module System: NodeNext
- Strict Type Checking: Enabled
- Source Maps: Generated for debugging

To compile TypeScript files:
```shell
npm run build:ts
```

To run type checking without emitting files:
```shell
npm run tsc
```

### Axios
Within this template [axios](https://github.com/axios/axios) with [middleware-axios](https://github.com/krutoo/middleware-axios) (used as a utility `../utils/axiosSetup.ts`, and can be extended with further middleware) is set up and ready to use out of the box.

Below is an example of implementation of how to use the Axios middleware in your TypeScript routes to make server/API calls:

```typescript
// routes/index.ts
import express, { Request, Response, NextFunction } from 'express';
const router = express.Router();

/* GET home page. */
router.get('/', (req: Request, res: Response, next: NextFunction) => {
  res.render('main/index', { title: 'Express' });
});

// Make an API call with `Axios` and `middleware-axios`
// GET users from external API
router.get('/users', async (req: Request, res: Response, next: NextFunction) => {
  try {
    // Use the wrapped Axios instance attached to the request object (via middleware-axios)
    const response = await req.axiosMiddleware.get('https://jsonplaceholder.typicode.com/users');
    res.json(response.data);
  } catch (error) {
    next(error);
  }
});

export default router;
```


### SQLite database
In this template, [SQLite3](https://docs.python.org/3/library/sqlite3.html) is set up and ready to use out of the box. However, if you wish to use something else as your database, please see [Database integration Options](https://expressjs.com/en/guide/database-integration.html).

You'll find 2 main TypeScript files: `utils/sqliteSetup.ts` & `middleware/setupDB.ts`.

- `utils/sqliteSetup.ts` is where you can make your database connection and initialize your database schema. In this template we create a dummy users table with `id`, `name`, and `email` fields.

```typescript
// Initialize your database schema here.
await db.exec(`
  CREATE TABLE IF NOT EXISTS users (
    id INTEGER PRIMARY KEY AUTOINCREMENT,
    name TEXT NOT NULL,
    email TEXT NOT NULL UNIQUE
  )
`);
```

- `middleware/setupDB.ts` is set up to allow database queries to be run against your SQLite3. It sets up your database to access any of your routes, such as this example below.

```typescript
import { Request, Response, NextFunction } from 'express';

router.get('/users', async (req: Request, res: Response, next: NextFunction) => {
  try {
    const rows = await req.db.all("SELECT * FROM users");
    res.json({ users: rows });
  } catch (err) {
    res.status(500).json({ error: err.message });
  }
});
```

### Nunjucks templating
This project uses [Nunjucks](https://mozilla.github.io/nunjucks/) for server-side HTML templating. You can render Nunjucks templates from your TypeScript route handlers just as you would from JavaScript. Templates are located in the `views/` directory and are compatible with both JS and TS backends.

### Project structure and source directory
- Project-specific TypeScript code should go in `src/scripts/`.
- Other source TypeScript files are located in `src/`, `middleware/`, `routes/`, and `utils/`.
- Compiled JavaScript output is placed in the `public/` directory.
- Do not edit files in `public/` directly; always edit the `.ts` source files.

### Import paths and path aliases
- The project uses path aliases (see `tsconfig.json`), such as `import foo from '#utils/foo'`.
- Ensure your editor/IDE is configured to recognize these aliases for best developer experience.

### Running and debugging
- The app is started using the compiled JS in `public/` (see `npm run dev` and `npm run start`).
- If you want to run TypeScript directly (e.g., for debugging), consider using `ts-node` or a similar tool, but this is not the default workflow.

### Type definitions
- Type definitions for Node, Express, and other dependencies are included as dev dependencies (see `@types/*` packages in `package.json`).
- These are required for type safety and improved autocompletion in TypeScript.

## Licence

[Licence](./LICENSE)

[Standards Link]: https://operations-engineering-reports.cloud-platform.service.justice.gov.uk/public-report/govuk-frontend-express "Change this to point at your repo. Also needs changing in the url in the icon below."
[Standards Icon]: https://img.shields.io/endpoint?labelColor=231f20&color=005ea5&style=for-the-badge&label=MoJ%20Compliant&url=https%3A%2F%2Foperations-engineering-reports.cloud-platform.service.justice.gov.uk%2Fapi%2Fv1%2Fcompliant_public_repositories%2Fendpoint%2Fgovuk-frontend-express&logo=data:image/png;base64,iVBORw0KGgoAAAANSUhEUgAAACgAAAAoCAYAAACM/rhtAAAABmJLR0QA/wD/AP+gvaeTAAAHJElEQVRYhe2YeYyW1RWHnzuMCzCIglBQlhSV2gICKlHiUhVBEAsxGqmVxCUUIV1i61YxadEoal1SWttUaKJNWrQUsRRc6tLGNlCXWGyoUkCJ4uCCSCOiwlTm6R/nfPjyMeDY8lfjSSZz3/fee87vnnPu75z3g8/kM2mfqMPVH6mf35t6G/ZgcJ/836Gdug4FjgO67UFn70+FDmjcw9xZaiegWX29lLLmE3QV4Glg8x7WbFfHlFIebS/ANj2oDgX+CXwA9AMubmPNvuqX1SnqKGAT0BFoVE9UL1RH7nSCUjYAL6rntBdg2Q3AgcAo4HDgXeBAoC+wrZQyWS3AWcDSUsomtSswEtgXaAGWlVI2q32BI0spj9XpPww4EVic88vaC7iq5Hz1BvVf6v3qe+rb6ji1p3pWrmtQG9VD1Jn5br+Knmm70T9MfUh9JaPQZu7uLsR9gEsJb3QF9gOagO7AuUTom1LpCcAkoCcwQj0VmJregzaipA4GphNe7w/MBearB7QLYCmlGdiWSm4CfplTHwBDgPHAFmB+Ah8N9AE6EGkxHLhaHU2kRhXc+cByYCqROs05NQq4oR7Lnm5xE9AL+GYC2gZ0Jmjk8VLKO+pE4HvAyYRnOwOH5N7NhMd/WKf3beApYBWwAdgHuCLn+tatbRtgJv1awhtd838LEeq30/A7wN+AwcBt+bwpD9AdOAkYVkpZXtVdSnlc7QI8BlwOXFmZ3oXkdxfidwmPrQXeA+4GuuT08QSdALxC3OYNhBe/TtzON4EziZBXD36o+q082BxgQuqvyYL6wtBY2TyEyJ2DgAXAzcC1+Xxw3RlGqiuJ6vE6QS9VGZ/7H02DDwAvELTyMDAxbfQBvggMAAYR9LR9J2cluH7AmnzuBowFFhLJ/wi7yiJgGXBLPq8A7idy9kPgvAQPcC9wERHSVcDtCfYj4E7gr8BRqWMjcXmeB+4tpbyG2kG9Sl2tPqF2Uick8B+7szyfvDhR3Z7vvq/2yqpynnqNeoY6v7LvevUU9QN1fZ3OTeppWZmeyzRoVu+rhbaHOledmoQ7LRd3SzBVeUo9Wf1DPs9X90/jX8m/e9Rn1Mnqi7nuXXW5+rK6oU7n64mjszovxyvVh9WeDcTVnl5KmQNcCMwvpbQA1xE8VZXhwDXAz4FWIkfnAlcBAwl6+SjD2wTcmPtagZnAEuA3dTp7qyNKKe8DW9UeBCeuBsbsWKVOUPvn+MRKCLeq16lXqLPVFvXb6r25dlaGdUx6cITaJ8fnpo5WI4Wuzcjcqn5Y8eI/1F+n3XvUA1N3v4ZamIEtpZRX1Y6Z/DUK2g84GrgHuDqTehpBCYend94jbnJ34DDgNGArQT9bict3Y3p1ZCnlSoLQb0sbgwjCXpY2blc7llLW1UAMI3o5CD4bmuOlwHaC6xakgZ4Z+ibgSxnOgcAI4uavI27jEII7909dL5VSrimlPKgeQ6TJCZVQjwaOLaW8BfyWbPEa1SaiTH1VfSENd85NDxHt1plA71LKRvX4BDaAKFlTgLeALtliDUqPrSV6SQCBlypgFlbmIIrCDcAl6nPAawmYhlLKFuB6IrkXAadUNj6TXlhDcCNEB/Jn4FcE0f4UWEl0NyWNvZxGTs89z6ZnatIIrCdqcCtRJmcCPwCeSN3N1Iu6T4VaFhm9n+riypouBnepLsk9p6p35fzwvDSX5eVQvaDOzjnqzTl+1KC53+XzLINHd65O6lD1DnWbepPBhQ3q2jQyW+2oDkkAtdt5udpb7W+Q/OFGA7ol1zxu1tc8zNHqXercfDfQIOZm9fR815Cpt5PnVqsr1F51wI9QnzU63xZ1o/rdPPmt6enV6sXqHPVqdXOCe1rtrg5W7zNI+m712Ir+cer4POiqfHeJSVe1Raemwnm7xD3mD1E/Z3wIjcsTdlZnqO8bFeNB9c30zgVG2euYa69QJ+9G90lG+99bfdIoo5PU4w362xHePxl1slMab6tV72KUxDvzlAMT8G0ZohXq39VX1bNzzxij9K1Qb9lhdGe931B/kR6/zCwY9YvuytCsMlj+gbr5SemhqkyuzE8xau4MP865JvWNuj0b1YuqDkgvH2GkURfakly01Cg7Cw0+qyXxkjojq9Lw+vT2AUY+DlF/otYq1Ixc35re2V7R8aTRg2KUv7+ou3x/14PsUBn3NG51S0XpG0Z9PcOPKWSS0SKNUo9Rv2Mmt/G5WpPF6pHGra7Jv410OVsdaz217AbkAPX3ubkm240belCuudT4Rp5p/DyC2lf9mfq1iq5eFe8/lu+K0YrVp0uret4nAkwlB6vzjI/1PxrlrTp/oNHbzTJI92T1qAT+BfW49MhMg6JUp7ehY5a6Tl2jjmVvitF9fxo5Yq8CaAfAkzLMnySt6uz/1k6bPx59CpCNxGfoSKA30IPoH7cQXdArwCOllFX/i53P5P9a/gNkKpsCMFRuFAAAAABJRU5ErkJggg==<|MERGE_RESOLUTION|>--- conflicted
+++ resolved
@@ -19,17 +19,12 @@
       - [Node Version Manager](#node-version-manager)
   - [Routing](#routing)
   - [Testing](#testing)
-<<<<<<< HEAD
-    - [Unit/Integration Testing example frameworks](#unitintegration-testing-example-frameworks)
+    - [Unit/Integration Testing frameworks](#unitintegration-testing-frameworks)
     - [E2E Testing with Playwright](#e2e-testing-with-playwright)
       - [Running Tests Locally](#running-tests-locally)
       - [Configuration](#configuration)
       - [CI/CD Integration](#cicd-integration)
       - [Debugging Failed Tests](#debugging-failed-tests)
-=======
-    - [Unit/Integration Testing frameworks](#unitintegration-testing-frameworks)
-    - [E2E Testing example frameworks](#e2e-testing-example-frameworks)
->>>>>>> 958f5a91
   - [Features](#features)
     - [Asset management](#asset-management)
     - [Cache busting](#cache-busting)
