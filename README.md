# Legal Aid Agency - Express with TypeScript template (ETT)
[![Standards Icon]][Standards Link]

![govuk-frontend 5.10.2](https://img.shields.io/badge/govuk--frontend%20version-5.10.2-005EA5?logo=gov.uk&style=flat)

<<<<<<< HEAD
Express.js is a fast, minimalist, and unopinionated web framework for Node.js. This template integrates TypeScript to provide strong typing, improved developer productivity, and enhanced code reliability for building scalable server-side applications.

## 📚 Full Technical Documentation

**View the [complete technical documentation here](https://ministryofjustice.github.io/laa-express-typescript-template/)** for detailed guides on:
=======
## Full technical documentation

View the [full technical documentation here](https://ministryofjustice.github.io/laa-express-typescript-template/)

## Get Started
### Prerequisites
>>>>>>> 676e6bae

- Getting Started and Prerequisites
- Testing (Unit, Integration, E2E with Playwright) 
- Features and Architecture
- Schema Validation with GOV.UK Design System
- Centralized Locale System
- Scripts and Helpers

<<<<<<< HEAD
## 🚀 Quick Start
=======
#### Installing Yarn
>>>>>>> 676e6bae

### Prerequisites
- Node.js 24.2.0
- [Yarn 4.9.2](https://yarnpkg.com/) (managed by corepack)
- TypeScript 5.8.3

### Get Running in 3 Steps

1. **Setup Environment**
   ```shell
   corepack enable
   cp .env.example .env
   ```

2. **Install and Build**
   ```shell
   yarn install
   yarn build
   ```

<<<<<<< HEAD
3. **Start Development**
   ```shell
   yarn dev
   ```

   Visit http://localhost:3000/ to see the app running.

### Quick Commands

| Command | Purpose |
|---------|---------|
| `yarn dev` | Start development server with hot reload |
| `yarn start` | Start production server |
| `yarn test` | Run all tests (unit + e2e) |
| `yarn lint` | Check code quality |
| `yarn build` | Build for production |

## ✨ Key Features

- **TypeScript** - Full TypeScript integration with strict type checking
- **Testing** - Unit tests (Mocha/Chai) and E2E tests (Playwright) with accessibility testing
- **Validation** - Comprehensive form validation with GOV.UK Design System integration
- **Security** - CSRF protection, CSP headers, rate limiting
- **Development** - Hot reload, ESBuild bundling, path aliases
- **Localization** - Centralized i18n system with namespace support


## 🏗️ Template Usage

This is a GitHub template repository. When creating your new LAA project:
1. Use this template to create a new repository
2. Enable GitHub Actions in your new repo settings  
3. Update the compliance badge URL to point to your repository

## 📄 Licence

[MIT License](./LICENSE)

---
=======
3. **Verify the installation:**

   ```shell
   yarn --version
   # Should output: 4.9.2
   ```

**To Note:** 
- Corepack automatically uses the Yarn version specified in the `packageManager` field of `package.json`. No additional setup is required once corepack is enabled
- Corepack is the preferred `yarn` way, to install the package manager, instead of `npm install -g yarn` in your ci/cd pipeline
- `yarn install --immutable` ensures that the lockfile (`yarn.lock`) is not modified during the installation process

### Start the application

#### Set local environment variables

Create your local config file `.env` from the template file:

```shell
cp .env.example .env
```

#### Align to the Node Version specified for this project

If using Node Version Manager (nvm), use the following command to switch to the correct version:

```shell
nvm use
nvm install
```

#### Install dependencies and run application for development

```shell
yarn install
yarn build
yarn dev
```

Then, load http://localhost:3000/ in your browser to access the app.

#### Install dependencies and run application for production
```shell
yarn install
yarn build
yarn start
```

##### Node Version Manager

You may have to tell your local machine to use the latest version of node already installed on your device, before installing and running the application. Use the following command.

```shell
nvm install node
```

##### Running locally with docker

Prerequisites, Docker Desktop

- To build the docker image

  ```shell
  docker build -t your-repo-name:latest .
  ```

- To run the docker image

  ```shell
  docker run -d -p 8888:3000 your-repo-name:latest
  ```
  (The application should be running at http://localhost:8888)

- To stop the container

  obtain the container id
  ```shell
  docker ps
  ```
  stop the container
  ```shell
  docker stop {container_id}
  ```

### GitHub Actions
- These have been disabled in this GitHub template repo. Make sure you enable them when setting up your project. 

### Licence
>>>>>>> 676e6bae

📖 **For comprehensive documentation, examples, and advanced configuration guides, visit the [full technical documentation](https://ministryofjustice.github.io/laa-express-typescript-template/)**

[Standards Link]: https://operations-engineering-reports.cloud-platform.service.justice.gov.uk/public-report/govuk-frontend-express "Change this to point at your repo. Also needs changing in the url in the icon below."
[Standards Icon]: https://img.shields.io/endpoint?labelColor=231f20&color=005ea5&style=for-the-badge&label=MoJ%20Compliant&url=https%3A%2F%2Foperations-engineering-reports.cloud-platform.service.justice.gov.uk%2Fapi%2Fv1%2Fcompliant_public_repositories%2Fendpoint%2Fgovuk-frontend-express&logo=data:image/png;base64,iVBORw0KGgoAAAANSUhEUgAAACgAAAAoCAYAAACM/rhtAAAABmJLR0QA/wD/AP+gvaeTAAAHJElEQVRYhe2YeYyW1RWHnzuMCzCIglBQlhSV2gICKlHiUhVBEAsxGqmVxCUUIV1i61YxadEoal1SWttUaKJNWrQUsRRc6tLGNlCXWGyoUkCJ4uCCSCOiwlTm6R/nfPjyMeDY8lfjSSZz3/fee87vnnPu75z3g8/kM2mfqMPVH6mf35t6G/ZgcJ/836Gdug4FjgO67UFn70+FDmjcw9xZaiegWX29lLLmE3QV4Glg8x7WbFfHlFIebS/ANj2oDgX+CXwA9AMubmPNvuqX1SnqKGAT0BFoVE9UL1RH7nSCUjYAL6rntBdg2Q3AgcAo4HDgXeBAoC+wrZQyWS3AWcDSUsomtSswEtgXaAGWlVI2q32BI0spj9XpPww4EVic88vaC7iq5Hz1BvVf6v3qe+rb6ji1p3pWrmtQG9VD1Jn5br+Knmm70T9MfUh9JaPQZu7uLsR9gEsJb3QF9gOagO7AuUTom1LpCcAkoCcwQj0VmJregzaipA4GphNe7w/MBearB7QLYCmlGdiWSm4CfplTHwBDgPHAFmB+Ah8N9AE6EGkxHLhaHU2kRhXc+cByYCqROs05NQq4oR7Lnm5xE9AL+GYC2gZ0Jmjk8VLKO+pE4HvAyYRnOwOH5N7NhMd/WKf3beApYBWwAdgHuCLn+tatbRtgJv1awhtd838LEeq30/A7wN+AwcBt+bwpD9AdOAkYVkpZXtVdSnlc7QI8BlwOXFmZ3oXkdxfidwmPrQXeA+4GuuT08QSdALxC3OYNhBe/TtzON4EziZBXD36o+q082BxgQuqvyYL6wtBY2TyEyJ2DgAXAzcC1+Xxw3RlGqiuJ6vE6QS9VGZ/7H02DDwAvELTyMDAxbfQBvggMAAYR9LR9J2cluH7AmnzuBowFFhLJ/wi7yiJgGXBLPq8A7idy9kPgvAQPcC9wERHSVcDtCfYj4E7gr8BRqWMjcXmeB+4tpbyG2kG9Sl2tPqF2Uick8B+7szyfvDhR3Z7vvq/2yqpynnqNeoY6v7LvevUU9QN1fZ3OTeppWZmeyzRoVu+rhbaHOledmoQ7LRd3SzBVeUo9Wf1DPs9X90/jX8m/e9Rn1Mnqi7nuXXW5+rK6oU7n64mjszovxyvVh9WeDcTVnl5KmQNcCMwvpbQA1xE8VZXhwDXAz4FWIkfnAlcBAwl6+SjD2wTcmPtagZnAEuA3dTp7qyNKKe8DW9UeBCeuBsbsWKVOUPvn+MRKCLeq16lXqLPVFvXb6r25dlaGdUx6cITaJ8fnpo5WI4Wuzcjcqn5Y8eI/1F+n3XvUA1N3v4ZamIEtpZRX1Y6Z/DUK2g84GrgHuDqTehpBCYend94jbnJ34DDgNGArQT9bict3Y3p1ZCnlSoLQb0sbgwjCXpY2blc7llLW1UAMI3o5CD4bmuOlwHaC6xakgZ4Z+ibgSxnOgcAI4uavI27jEII7909dL5VSrimlPKgeQ6TJCZVQjwaOLaW8BfyWbPEa1SaiTH1VfSENd85NDxHt1plA71LKRvX4BDaAKFlTgLeALtliDUqPrSV6SQCBlypgFlbmIIrCDcAl6nPAawmYhlLKFuB6IrkXAadUNj6TXlhDcCNEB/Jn4FcE0f4UWEl0NyWNvZxGTs89z6ZnatIIrCdqcCtRJmcCPwCeSN3N1Iu6T4VaFhm9n+riypouBnepLsk9p6p35fzwvDSX5eVQvaDOzjnqzTl+1KC53+XzLINHd65O6lD1DnWbepPBhQ3q2jQyW+2oDkkAtdt5udpb7W+Q/OFGA7ol1zxu1tc8zNHqXercfDfQIOZm9fR815Cpt5PnVqsr1F51wI9QnzU63xZ1o/rdPPmt6enV6sXqHPVqdXOCe1rtrg5W7zNI+m712Ir+cer4POiqfHeJSVe1Raemwnm7xD3mD1E/Z3wIjcsTdlZnqO8bFeNB9c30zgVG2euYa69QJ+9G90lG+99bfdIoo5PU4w362xHePxl1slMab6tV72KUxDvzlAMT8G0ZohXq39VX1bNzzxij9K1Qb9lhdGe931B/kR6/zCwY9YvuytCsMlj+gbr5SemhqkyuzE8xau4MP865JvWNuj0b1YuqDkgvH2GkURfakly01Cg7Cw0+qyXxkjojq9Lw+vT2AUY+DlF/otYq1Ixc35re2V7R8aTRg2KUv7+ou3x/14PsUBn3NG51S0XpG0Z9PcOPKWSS0SKNUo9Rv2Mmt/G5WpPF6pHGra7Jv410OVsdaz217AbkAPX3ubkm240belCuudT4Rp5p/DyC2lf9mfq1iq5eFe8/lu+K0YrVp0uret4nAkwlB6tzjI/1PxrlrTp/oNHbzTJI92T1qAT+BfW49MhMg6JUp7ehY5a6Tl2jjmVvitF9fxo5Yq8CaAfAkzLMnySt6uz/1k6bPx59CpCNxGfoSKA30IPoH7cQXdArwCOllFX/i53P5P9a/gNkKpsCMFRuFAAAAABJRU5ErkJggg==<|MERGE_RESOLUTION|>--- conflicted
+++ resolved
@@ -3,20 +3,11 @@
 
 ![govuk-frontend 5.10.2](https://img.shields.io/badge/govuk--frontend%20version-5.10.2-005EA5?logo=gov.uk&style=flat)
 
-<<<<<<< HEAD
 Express.js is a fast, minimalist, and unopinionated web framework for Node.js. This template integrates TypeScript to provide strong typing, improved developer productivity, and enhanced code reliability for building scalable server-side applications.
 
 ## 📚 Full Technical Documentation
 
 **View the [complete technical documentation here](https://ministryofjustice.github.io/laa-express-typescript-template/)** for detailed guides on:
-=======
-## Full technical documentation
-
-View the [full technical documentation here](https://ministryofjustice.github.io/laa-express-typescript-template/)
-
-## Get Started
-### Prerequisites
->>>>>>> 676e6bae
 
 - Getting Started and Prerequisites
 - Testing (Unit, Integration, E2E with Playwright) 
@@ -25,11 +16,7 @@
 - Centralized Locale System
 - Scripts and Helpers
 
-<<<<<<< HEAD
 ## 🚀 Quick Start
-=======
-#### Installing Yarn
->>>>>>> 676e6bae
 
 ### Prerequisites
 - Node.js 24.2.0
@@ -50,7 +37,6 @@
    yarn build
    ```
 
-<<<<<<< HEAD
 3. **Start Development**
    ```shell
    yarn dev
@@ -77,7 +63,6 @@
 - **Development** - Hot reload, ESBuild bundling, path aliases
 - **Localization** - Centralized i18n system with namespace support
 
-
 ## 🏗️ Template Usage
 
 This is a GitHub template repository. When creating your new LAA project:
@@ -90,96 +75,6 @@
 [MIT License](./LICENSE)
 
 ---
-=======
-3. **Verify the installation:**
-
-   ```shell
-   yarn --version
-   # Should output: 4.9.2
-   ```
-
-**To Note:** 
-- Corepack automatically uses the Yarn version specified in the `packageManager` field of `package.json`. No additional setup is required once corepack is enabled
-- Corepack is the preferred `yarn` way, to install the package manager, instead of `npm install -g yarn` in your ci/cd pipeline
-- `yarn install --immutable` ensures that the lockfile (`yarn.lock`) is not modified during the installation process
-
-### Start the application
-
-#### Set local environment variables
-
-Create your local config file `.env` from the template file:
-
-```shell
-cp .env.example .env
-```
-
-#### Align to the Node Version specified for this project
-
-If using Node Version Manager (nvm), use the following command to switch to the correct version:
-
-```shell
-nvm use
-nvm install
-```
-
-#### Install dependencies and run application for development
-
-```shell
-yarn install
-yarn build
-yarn dev
-```
-
-Then, load http://localhost:3000/ in your browser to access the app.
-
-#### Install dependencies and run application for production
-```shell
-yarn install
-yarn build
-yarn start
-```
-
-##### Node Version Manager
-
-You may have to tell your local machine to use the latest version of node already installed on your device, before installing and running the application. Use the following command.
-
-```shell
-nvm install node
-```
-
-##### Running locally with docker
-
-Prerequisites, Docker Desktop
-
-- To build the docker image
-
-  ```shell
-  docker build -t your-repo-name:latest .
-  ```
-
-- To run the docker image
-
-  ```shell
-  docker run -d -p 8888:3000 your-repo-name:latest
-  ```
-  (The application should be running at http://localhost:8888)
-
-- To stop the container
-
-  obtain the container id
-  ```shell
-  docker ps
-  ```
-  stop the container
-  ```shell
-  docker stop {container_id}
-  ```
-
-### GitHub Actions
-- These have been disabled in this GitHub template repo. Make sure you enable them when setting up your project. 
-
-### Licence
->>>>>>> 676e6bae
 
 📖 **For comprehensive documentation, examples, and advanced configuration guides, visit the [full technical documentation](https://ministryofjustice.github.io/laa-express-typescript-template/)**
 
