--- conflicted
+++ resolved
@@ -110,13 +110,8 @@
 		});
 
 		// Handle watcher error event
-<<<<<<< HEAD
 		watcher.on('error', (error: unknown) => {
-			console.error('Watcher error:', sanitizeError(error as Error & { [key: string]: unknown }));
-=======
-		watcher.on('error', (error: Error) => {
 			console.error('Watcher error:', sanitizeError(error as Error & Record<string, unknown>));
->>>>>>> 87f1f252
 		});
 	}
 };
